--- conflicted
+++ resolved
@@ -164,15 +164,7 @@
 """"""""""""
 *Minimum Python version to use for version dependent checks. Will default to the version used to run pylint.*
 
-<<<<<<< HEAD
 **Default:**  ``(3, 10)``
-=======
-Description:
-  *Minimum Python version to use for version dependent checks. Will default to the version used to run pylint.*
-
-Default:
-  ``(3, 10)``
->>>>>>> 566ffca7
 
 
 --recursive
@@ -216,7 +208,7 @@
    <details>
    <summary><a>Example configuration section</a></summary>
 
-**Note:** Only ``pylint.tool`` is required, the section title is not. These are the default values.
+**Note:** Only ``tool.pylint`` is required, the section title is not. These are the default values.
 
 .. code-block:: toml
 
@@ -516,7 +508,7 @@
    <details>
    <summary><a>Example configuration section</a></summary>
 
-**Note:** Only ``pylint.tool`` is required, the section title is not. These are the default values.
+**Note:** Only ``tool.pylint`` is required, the section title is not. These are the default values.
 
 .. code-block:: toml
 
@@ -637,7 +629,7 @@
    <details>
    <summary><a>Example configuration section</a></summary>
 
-**Note:** Only ``pylint.tool`` is required, the section title is not. These are the default values.
+**Note:** Only ``tool.pylint`` is required, the section title is not. These are the default values.
 
 .. code-block:: toml
 
@@ -760,7 +752,7 @@
    <details>
    <summary><a>Example configuration section</a></summary>
 
-**Note:** Only ``pylint.tool`` is required, the section title is not. These are the default values.
+**Note:** Only ``tool.pylint`` is required, the section title is not. These are the default values.
 
 .. code-block:: toml
 
@@ -815,7 +807,7 @@
    <details>
    <summary><a>Example configuration section</a></summary>
 
-**Note:** Only ``pylint.tool`` is required, the section title is not. These are the default values.
+**Note:** Only ``tool.pylint`` is required, the section title is not. These are the default values.
 
 .. code-block:: toml
 
@@ -895,7 +887,7 @@
    <details>
    <summary><a>Example configuration section</a></summary>
 
-**Note:** Only ``pylint.tool`` is required, the section title is not. These are the default values.
+**Note:** Only ``tool.pylint`` is required, the section title is not. These are the default values.
 
 .. code-block:: toml
 
@@ -996,7 +988,7 @@
    <details>
    <summary><a>Example configuration section</a></summary>
 
-**Note:** Only ``pylint.tool`` is required, the section title is not. These are the default values.
+**Note:** Only ``tool.pylint`` is required, the section title is not. These are the default values.
 
 .. code-block:: toml
 
@@ -1050,7 +1042,7 @@
    <details>
    <summary><a>Example configuration section</a></summary>
 
-**Note:** Only ``pylint.tool`` is required, the section title is not. These are the default values.
+**Note:** Only ``tool.pylint`` is required, the section title is not. These are the default values.
 
 .. code-block:: toml
 
@@ -1083,7 +1075,7 @@
    <details>
    <summary><a>Example configuration section</a></summary>
 
-**Note:** Only ``pylint.tool`` is required, the section title is not. These are the default values.
+**Note:** Only ``tool.pylint`` is required, the section title is not. These are the default values.
 
 .. code-block:: toml
 
@@ -1121,7 +1113,7 @@
    <details>
    <summary><a>Example configuration section</a></summary>
 
-**Note:** Only ``pylint.tool`` is required, the section title is not. These are the default values.
+**Note:** Only ``tool.pylint`` is required, the section title is not. These are the default values.
 
 .. code-block:: toml
 
@@ -1161,7 +1153,7 @@
    <details>
    <summary><a>Example configuration section</a></summary>
 
-**Note:** Only ``pylint.tool`` is required, the section title is not. These are the default values.
+**Note:** Only ``tool.pylint`` is required, the section title is not. These are the default values.
 
 .. code-block:: toml
 
@@ -1222,7 +1214,7 @@
    <details>
    <summary><a>Example configuration section</a></summary>
 
-**Note:** Only ``pylint.tool`` is required, the section title is not. These are the default values.
+**Note:** Only ``tool.pylint`` is required, the section title is not. These are the default values.
 
 .. code-block:: toml
 
@@ -1259,15 +1251,7 @@
 """""""""""""""
 *Spelling dictionary name. Available dictionaries: none. To make it work, install the 'python-enchant' package.*
 
-<<<<<<< HEAD
 **Default:** ``""``
-=======
-Description:
-  *Spelling dictionary name. Available dictionaries: none. To make it work, install the 'python-enchant' package.*
-
-Default:
-  ``""``
->>>>>>> 566ffca7
 
 
 --spelling-ignore-comment-directives
@@ -1304,7 +1288,7 @@
    <details>
    <summary><a>Example configuration section</a></summary>
 
-**Note:** Only ``pylint.tool`` is required, the section title is not. These are the default values.
+**Note:** Only ``tool.pylint`` is required, the section title is not. These are the default values.
 
 .. code-block:: toml
 
@@ -1352,7 +1336,7 @@
    <details>
    <summary><a>Example configuration section</a></summary>
 
-**Note:** Only ``pylint.tool`` is required, the section title is not. These are the default values.
+**Note:** Only ``tool.pylint`` is required, the section title is not. These are the default values.
 
 .. code-block:: toml
 
@@ -1462,7 +1446,7 @@
    <details>
    <summary><a>Example configuration section</a></summary>
 
-**Note:** Only ``pylint.tool`` is required, the section title is not. These are the default values.
+**Note:** Only ``tool.pylint`` is required, the section title is not. These are the default values.
 
 .. code-block:: toml
 
@@ -1564,7 +1548,7 @@
    <details>
    <summary><a>Example configuration section</a></summary>
 
-**Note:** Only ``pylint.tool`` is required, the section title is not. These are the default values.
+**Note:** Only ``tool.pylint`` is required, the section title is not. These are the default values.
 
 .. code-block:: toml
 
@@ -1613,7 +1597,7 @@
    <details>
    <summary><a>Example configuration section</a></summary>
 
-**Note:** Only ``pylint.tool`` is required, the section title is not. These are the default values.
+**Note:** Only ``tool.pylint`` is required, the section title is not. These are the default values.
 
 .. code-block:: toml
 
@@ -1644,7 +1628,7 @@
    <details>
    <summary><a>Example configuration section</a></summary>
 
-**Note:** Only ``pylint.tool`` is required, the section title is not. These are the default values.
+**Note:** Only ``tool.pylint`` is required, the section title is not. These are the default values.
 
 .. code-block:: toml
 
@@ -1675,7 +1659,7 @@
    <details>
    <summary><a>Example configuration section</a></summary>
 
-**Note:** Only ``pylint.tool`` is required, the section title is not. These are the default values.
+**Note:** Only ``tool.pylint`` is required, the section title is not. These are the default values.
 
 .. code-block:: toml
 
@@ -1734,7 +1718,7 @@
    <details>
    <summary><a>Example configuration section</a></summary>
 
-**Note:** Only ``pylint.tool`` is required, the section title is not. These are the default values.
+**Note:** Only ``tool.pylint`` is required, the section title is not. These are the default values.
 
 .. code-block:: toml
 
@@ -1773,7 +1757,7 @@
    <details>
    <summary><a>Example configuration section</a></summary>
 
-**Note:** Only ``pylint.tool`` is required, the section title is not. These are the default values.
+**Note:** Only ``tool.pylint`` is required, the section title is not. These are the default values.
 
 .. code-block:: toml
 
